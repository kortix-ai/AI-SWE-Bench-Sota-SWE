--- conflicted
+++ resolved
@@ -9,12 +9,8 @@
 from agentpress.state_manager import StateManager
 from tools.terminal_tool import TerminalTool
 
-<<<<<<< HEAD
 @observe()
 async def run_agent(thread_id: str, max_iterations: int = 5):
-=======
-async def run_agent(thread_id: str, max_iterations: int = 7):
->>>>>>> 55dc21f6
     thread_manager = ThreadManager(threads_dir="/tmp/agentpress/threads")
     state_manager = StateManager(store_file="/tmp/agentpress/state.json")
 
